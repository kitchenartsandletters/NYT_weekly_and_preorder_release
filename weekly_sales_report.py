import os
import requests
import csv
import logging
import argparse
from datetime import datetime, timedelta
import sendgrid
from sendgrid.helpers.mail import Mail, Attachment, FileContent, FileName, FileType, Disposition
import time
import sys
import base64
from dotenv import load_dotenv
from process_approved_releases import process_approved_releases

# Base directory for the script
BASE_DIR = os.path.dirname(os.path.abspath(__file__))

# Initialize global variables
GRAPHQL_URL = None
HEADERS = None

def load_environment():
    """Loads environment variables from .env.production file"""
    try:
        load_dotenv('.env.production')
        logging.info("Environment variables successfully loaded.")
        logging.info(f"SHOP_URL present: {bool(os.getenv('SHOP_URL'))}")
        logging.info(f"SHOPIFY_ACCESS_TOKEN present: {bool(os.getenv('SHOPIFY_ACCESS_TOKEN'))}")
        logging.info(f"SENDGRID_API_KEY present: {bool(os.getenv('SENDGRID_API_KEY'))}")
        logging.info(f"EMAIL_SENDER present: {bool(os.getenv('EMAIL_SENDER'))}")
        logging.info(f"EMAIL_RECIPIENTS present: {bool(os.getenv('EMAIL_RECIPIENTS'))}")
    except Exception as e:
        logging.error(f"Error loading environment variables: {e}")

# Set up logging
logging.basicConfig(
    level=logging.DEBUG,
    format='%(asctime)s - %(levelname)s - %(message)s',
    handlers=[logging.StreamHandler(sys.stdout)]
)

def load_pub_date_overrides(override_file='pub_date_overrides.csv'):
    """
    Loads manual overrides for publication dates from CSV file
    Returns a dictionary mapping ISBNs to corrected publication dates
    """
    overrides = {}
    
    override_path = os.path.join(BASE_DIR, 'overrides', override_file)
    if not os.path.exists(override_path):
        logging.info(f"No override file found at {override_path}")
        return overrides
        
    try:
        with open(override_path, 'r', newline='', encoding='utf-8') as f:
            reader = csv.DictReader(f)
            for row in reader:
                if 'ISBN' in row and 'Corrected_Pub_Date' in row:
                    isbn = row['ISBN']
                    corrected_date = row['Corrected_Pub_Date']
                    overrides[isbn] = corrected_date
                    logging.info(f"Loaded pub date override for ISBN {isbn}: {corrected_date}")
    except Exception as e:
        logging.error(f"Error loading pub date overrides: {e}")
    
    logging.info(f"Loaded {len(overrides)} publication date overrides")
    return overrides

def run_query_with_retries(query, variables, max_retries=3, delay=1):
    """
    Runs a GraphQL query with retry logic
    """
    attempt = 0
    while attempt < max_retries:
        try:
            response = requests.post(
                GRAPHQL_URL,
                json={'query': query, 'variables': variables},
                headers=HEADERS
            )
            
            if response.status_code != 200:
                logging.error(f"Error: Received status code {response.status_code}")
                logging.error(f"Response: {response.text}")
                attempt += 1
                time.sleep(delay)
                continue
                
            data = response.json()
            
            if 'errors' in data:
                logging.error(f"GraphQL Errors: {data['errors']}")
                attempt += 1
                time.sleep(delay)
                continue
                
            return data['data']
            
        except Exception as e:
            logging.error(f"Attempt {attempt + 1} failed: {e}")
            attempt += 1
            time.sleep(delay)
            
    raise Exception(f"Failed to execute query after {max_retries} attempts")

def fetch_orders(start_date, end_date):
    """
    Fetches basic order data without collections or metafields
    """
    orders = []
    has_next_page = True
    cursor = None

    # Update log file path to use output directory
    output_dir = os.path.join(BASE_DIR, 'output')
    os.makedirs(output_dir, exist_ok=True)
    log_file_path = os.path.join(output_dir, 'fetched_order_ids.log')

    try:
        with open(log_file_path, 'w') as log_file:
            logging.info(f"Opened {log_file_path} for writing.")

            query = """
            query($first: Int!, $query: String!, $after: String) {
                orders(first: $first, query: $query, after: $after, reverse: false) {
                    edges {
                        cursor
                        node {
                            id
                            name
                            createdAt
                            cancelledAt
                            
                            lineItems(first: 25) {
                                edges {
                                    node {
                                        id
                                        name
                                        quantity
                                        variant {
                                            id
                                            barcode
                                            product {
                                                id
                                                title
                                            }
                                        }
                                    }
                                }
                            }
                            
                            refunds {
                                id
                                createdAt
                                refundLineItems(first: 25) {
                                    edges {
                                        node {
                                            quantity
                                            lineItem {
                                                id
                                                name
                                                variant {
                                                    id
                                                    barcode
                                                }
                                            }
                                        }
                                    }
                                }
                            }
                        }
                    }
                    pageInfo {
                        hasNextPage
                    }
                }
            }
            """

            variables = {
                "first": 250,
                "query": f'created_at:>="{start_date}" AND created_at:<="{end_date}"',
                "after": cursor
            }

            while has_next_page:
                try:
                    data = run_query_with_retries(query, variables)
                    fetched_orders = data['orders']['edges']
                    for edge in fetched_orders:
                        order = edge['node']
                        orders.append(order)

                        # Log each order's ID & creation date
                        order_id = order['id']
                        order_created_at = order['createdAt']
                        try:
                            log_file.write(f"{order_id}\t{order_created_at}\n")
                            logging.debug(f"Logged Order ID: {order_id}, Created At: {order_created_at}")
                        except Exception as e:
                            logging.error(f"Failed to write Order ID {order_id} to log: {e}")

                    has_next_page = data['orders']['pageInfo']['hasNextPage']
                    logging.info(f"Fetched {len(fetched_orders)} orders. Has next page: {has_next_page}")

                    if has_next_page:
                        cursor = fetched_orders[-1]['cursor']
                        variables['after'] = cursor
                    else:
                        break

                except Exception as e:
                    logging.error(f"Failed to fetch orders after retries: {e}", exc_info=True)
                    break

    except Exception as e:
        logging.error(f"Failed to open {log_file_path} for writing: {e}")
        exit(1)

    logging.info(f"Total orders fetched: {len(orders)}")
    return orders

def fetch_product_details(product_ids):
    """
    Fetches both collections and pub dates for products
    """
    if not product_ids:
        logging.warning("fetch_product_details called with empty product_ids")
        return {}

    query = """
    query($ids: [ID!]!) {
        nodes(ids: $ids) {
            ... on Product {
                id
                title
                vendor
                collections(first: 4) {
                    edges {
                        node {
                            title
                        }
                    }
                }
                metafields(first: 10, namespace: "custom") {
                    edges {
                        node {
                            key
                            value
                        }
                    }
                }
                variants(first: 1) {
                    edges {
                        node {
                            inventoryQuantity
                        }
                    }
                }
            }
        }
    }
    """
    
    try:
        # Split into chunks of 10 products to manage query cost
        chunk_size = 10
        all_product_details = {}
        
        for i in range(0, len(product_ids), chunk_size):
            chunk = product_ids[i:i + chunk_size]
            variables = {"ids": chunk}
            
            logging.debug(f"Fetching details for product chunk {i//chunk_size + 1}: {chunk}")
            data = run_query_with_retries(query, variables)
            
            if not data or 'nodes' not in data:
                logging.warning(f"Invalid response data structure: {data}")
                continue
                
            for node in data.get('nodes', []):
                if not node:
                    logging.warning("Received null node in response")
                    continue
                    
                try:
                    product_id = node['id']
                    title = node.get('title', 'Unknown Title')
                    logging.debug(f"Processing product: {product_id} - {title}")
                    
                    # Initialize the product details dictionary with defaults
                    product_info = {
                        'title': title,
                        'vendor': node.get('vendor', 'Unknown'),
                        'collections': [],
                        'pub_date': None,
                        'inventory': 0
                    }
                    
                    # Extract collections
                    try:
                        if 'collections' in node and 'edges' in node['collections']:
                            product_info['collections'] = [
                                edge['node']['title'] 
                                for edge in node['collections']['edges'] 
                                if 'node' in edge and 'title' in edge['node']
                            ]
                            logging.debug(f"Extracted collections: {product_info['collections']}")
                    except Exception as coll_error:
                        logging.error(f"Error extracting collections for {product_id}: {coll_error}")
                    
                    # Extract inventory quantity
                    try:
                        if ('variants' in node and 'edges' in node['variants'] and 
                            len(node['variants']['edges']) > 0 and 
                            'node' in node['variants']['edges'][0]):
                            
                            variant_node = node['variants']['edges'][0]['node']
                            product_info['inventory'] = variant_node.get('inventoryQuantity', 0)
                            logging.debug(f"Extracted inventory: {product_info['inventory']}")
                    except Exception as inv_error:
                        logging.error(f"Error extracting inventory for {product_id}: {inv_error}")
                    
                    # Extract pub_date from metafields
                    try:
                        if 'metafields' in node and 'edges' in node['metafields']:
                            for edge in node['metafields']['edges']:
                                if ('node' in edge and 
                                    'key' in edge['node'] and 
                                    edge['node']['key'] == 'pub_date' and
                                    'value' in edge['node']):
                                    
                                    product_info['pub_date'] = edge['node']['value']
                                    logging.debug(f"Extracted pub_date: {product_info['pub_date']}")
                                    break
                    except Exception as meta_error:
                        logging.error(f"Error extracting metafields for {product_id}: {meta_error}")
                    
                    # Add to results
                    all_product_details[product_id] = product_info
                    logging.debug(f"Added product details for {product_id}: {product_info}")
                    
                except Exception as node_error:
                    logging.error(f"Error processing node: {node_error}")
                    # Continue to the next node
            
            # Add a small delay between chunks to avoid rate limiting
            if i + chunk_size < len(product_ids):
                time.sleep(1)
        
        logging.info(f"Successfully fetched details for {len(all_product_details)} products")
        return all_product_details
        
    except Exception as e:
        logging.error(f"Error in fetch_product_details: {e}")
        import traceback
        logging.error(traceback.format_exc())
        return {}
    
def get_product_ids_by_isbn(isbn):
    """
    Look up product IDs by ISBN using the Shopify GraphQL API
    Returns a list of product IDs (should normally be just one)
    """
    global GRAPHQL_URL, HEADERS
    
    # Ensure API settings are initialized
    if not GRAPHQL_URL or not HEADERS:
        shop_url = os.getenv('SHOP_URL')
        access_token = os.getenv('SHOPIFY_ACCESS_TOKEN')
        
        if not shop_url or not access_token:
            logging.error("Missing SHOP_URL or SHOPIFY_ACCESS_TOKEN environment variables")
            return []
            
        GRAPHQL_URL = f"https://{shop_url}/admin/api/2025-01/graphql.json"
        HEADERS = {"Content-Type": "application/json", "X-Shopify-Access-Token": access_token}
    
    if not isbn:
        return []
        
    query = """
    query($query: String!) {
        products(first: 5, query: $query) {
            edges {
                node {
                    id
                    title
                }
            }
        }
    }
    """
    
    variables = {
        "query": f"barcode:{isbn}"
    }
    
    try:
        data = run_query_with_retries(query, variables)
        product_edges = data.get('products', {}).get('edges', [])
        
        product_ids = []
        for edge in product_edges:
            product_id = edge['node']['id']
            product_ids.append(product_id)
            
        if len(product_ids) > 1:
            logging.warning(f"Found multiple products ({len(product_ids)}) for ISBN {isbn}")
            
        return product_ids
        
    except Exception as e:
        logging.error(f"Error looking up product ID for ISBN {isbn}: {e}")
        return []

def is_valid_isbn(barcode):
    """
    Checks if a barcode is a valid ISBN (starts with 978 or 979)
    """
    return barcode and (str(barcode).startswith('978') or str(barcode).startswith('979'))

def clean_preorder_tracking_file(tracking_file='NYT_preorder_tracking.csv'):
    """Clean up formatting issues in the preorder tracking file"""
    preorders_dir = os.path.join(BASE_DIR, 'preorders')
    tracking_path = os.path.join(preorders_dir, tracking_file)
    temp_path = os.path.join(preorders_dir, 'temp_' + tracking_file)

    fieldnames = ['ISBN', 'Title', 'Pub Date', 'Quantity', 'Status']

    try:
        # Read all data from existing file
        rows = []
        with open(tracking_path, 'r', newline='', encoding='utf-8') as f:
            reader = csv.reader(f)
            header = next(reader)  # Skip header
            
            current_row = []
            for row in reader:
                # If we have a complete row (5 columns)
                if len(row) == 5:
                    if current_row:  # If we have pending data
                        rows.append(current_row)
                    current_row = row
                else:
                    # If this is part of the previous row that was split
                    if current_row:
                        rows.append(current_row)
                    current_row = row

            if current_row:
                rows.append(current_row)

        # Write cleaned data back
        with open(temp_path, 'w', newline='', encoding='utf-8') as f:
            writer = csv.writer(f)
            writer.writerow(fieldnames)
            writer.writerows(rows)

        # Replace original file with cleaned file
        os.replace(temp_path, tracking_path)
        logging.info(f"Successfully cleaned preorder tracking file. Total rows: {len(rows)}")

    except Exception as e:
        logging.error(f"Error cleaning preorder tracking file: {e}")
        if os.path.exists(temp_path):
            os.remove(temp_path)
        raise

def track_preorder_sales(preorder_items, tracking_file='NYT_preorder_tracking.csv'):
    """Append new preorder items to tracking file"""
    preorders_dir = os.path.join(BASE_DIR, 'preorders')
    os.makedirs(preorders_dir, exist_ok=True)
    tracking_path = os.path.join(preorders_dir, tracking_file)

    # Add Order ID and Line Item ID to fieldnames
    fieldnames = ['ISBN', 'Title', 'Pub Date', 'Quantity', 'Status', 'Order ID', 'Order Name', 'Line Item ID']

    try:
        file_exists = os.path.exists(tracking_path) and os.path.getsize(tracking_path) > 0
        
        with open(tracking_path, 'a', newline='', encoding='utf-8') as f:
            writer = csv.DictWriter(f, fieldnames=fieldnames, extrasaction='ignore')
            
            if not file_exists:
                writer.writeheader()

            # Read existing entries to check for duplicates
            existing_orders = set()
            if file_exists:
                with open(tracking_path, 'r', newline='', encoding='utf-8') as read_f:
                    reader = csv.DictReader(read_f)
                    for row in reader:
                        # Create unique key using Order ID and Line Item ID
                        order_key = f"{row.get('Order ID')}_{row.get('Line Item ID')}"
                        existing_orders.add(order_key)

            # Append each new preorder item
            for item in preorder_items:
                order_key = f"{item['order_id']}_{item['line_item_id']}"
                if order_key not in existing_orders:
                    writer.writerow({
                        'ISBN': item['barcode'],
                        'Title': item['title'],
                        'Pub Date': item.get('pub_date', ''),
                        'Quantity': item['quantity'],
                        'Status': 'Preorder',
                        'Order ID': item['order_id'],
                        'Order Name': item['order_name'],
                        'Line Item ID': item['line_item_id']
                    })

        logging.info(f"Successfully processed preorder items")
        
    except Exception as e:
        logging.error(f"Error appending preorder items: {e}")
        raise

    return None

def calculate_total_preorder_quantities(as_of_date=None):
    """Calculate total preorder quantities for each ISBN"""
    tracking_path = os.path.join(BASE_DIR, 'preorders', 'NYT_preorder_tracking.csv')
    
    preorder_totals = {}
    
    try:
        with open(tracking_path, 'r', newline='', encoding='utf-8') as f:
            reader = csv.DictReader(f)
            for row in reader:
                # Add debug logging for specific ISBN
                isbn = row.get('ISBN')
                if isbn == '9780300281125':
                    logging.info(f"Tracking row for 9780300281125: Pub Date={row.get('Pub Date')}, Quantity={row.get('Quantity')}")

                # Only try to parse date if both as_of_date and a valid Pub Date exist
                if as_of_date and row.get('Pub Date'):
                    try:
                        pub_date = datetime.fromisoformat(row['Pub Date']).date()
                        if pub_date > as_of_date:
                            if isbn == '9780300281125':
                                logging.info(f"Skipping 9780300281125 due to future pub date {pub_date}")
                            continue
                    except ValueError:
                        # Log warning but continue processing the row
                        logging.warning(f"Skipping date comparison for ISBN {row.get('ISBN', 'Unknown')}: Invalid pub date format: {row['Pub Date']}")
                
<<<<<<< HEAD
=======
                isbn = str(row.get('ISBN')).strip()
>>>>>>> 901c7ab8
                try:
                    quantity = int(row.get('Quantity', 0))
                except ValueError:
                    logging.warning(f"Invalid quantity format for ISBN {isbn}: {row.get('Quantity')}. Using 0.")
                    quantity = 0
                
                if isbn:  # Only process if ISBN exists
                    if isbn not in preorder_totals:
                        preorder_totals[isbn] = 0
                    preorder_totals[isbn] += quantity
    
    except Exception as e:
        logging.error(f"Error calculating preorder totals: {e}")
        raise

    logging.debug(f"Preorder totals loaded for {len(preorder_totals)} ISBNs")
    logging.debug(f"Example keys: {list(preorder_totals.keys())[:10]}")
    
    return preorder_totals

def process_released_preorders(sales_data, pub_date_overrides=None):
    """Process released preorders and add to sales data"""
    current_date = datetime.now().date()
    preorder_totals = calculate_total_preorder_quantities(current_date)
    
    # Create dictionary to track books that were just released this week
    newly_released = {}
    
    # Add preorder quantities to sales data for released books
    # but only if they're no longer in preorder status
    for isbn, quantity in preorder_totals.items():
        # Get product details for this ISBN
        product_ids = get_product_ids_by_isbn(isbn)  # You'll need to implement this
        
        if not product_ids:
            logging.warning(f"Could not find product ID for ISBN {isbn}")
            continue
            
        product_details = fetch_product_details(product_ids)
        if not product_details:
            logging.warning(f"Could not fetch product details for ISBN {isbn}")
            continue
            
        # Use the first product (there should only be one with this ISBN)
        product_id = product_ids[0]
        details = product_details.get(product_id, {})
        details['barcode'] = isbn  # Add barcode to details for override lookup
        
        # Check if the book is still in preorder status (with overrides)
        is_preorder, reason = is_preorder_or_future_pub(details, pub_date_overrides)
        
        if not is_preorder:  # Only add to sales data if no longer in preorder
            logging.info(f"Found released preorder: ISBN {isbn}, Quantity {quantity}")
            sales_data[isbn] = sales_data.get(isbn, 0) + quantity
            newly_released[isbn] = quantity
    
    # Log information about newly released books
    if newly_released:
        logging.info(f"Added {len(newly_released)} newly released books to sales data")
        for isbn, qty in newly_released.items():
            logging.info(f"Released: ISBN {isbn} with {qty} copies")
    else:
        logging.info("No items released this week")
    
    return sales_data

def is_preorder_or_future_pub(product_details, pub_date_overrides=None):
    """
    Checks if a product is preorder or has future pub date
    Now considers both collection status, publication date, and inventory level
    """
    if not product_details:
        logging.debug("No product details provided")
        return False, None
        
    # Check if in Preorder collection
    collections = product_details.get('collections', [])
    is_in_preorder_collection = 'Preorder' in collections
    logging.info(f"Product collections: {collections}")
    logging.info(f"Is in Preorder collection: {is_in_preorder_collection}")
    
    # Get barcode/ISBN from product details if available
    barcode = None
    if 'barcode' in product_details:
        barcode = product_details['barcode']
    
    # Check inventory level
    inventory = product_details.get('inventory', 0)
    has_positive_inventory = inventory > 0
    logging.info(f"Inventory: {inventory}, Has positive inventory: {has_positive_inventory}")
    
    # Check for override first
    pub_date_str = None
    if pub_date_overrides and barcode and barcode in pub_date_overrides:
        pub_date_str = pub_date_overrides[barcode]
        logging.info(f"Using overridden pub date for ISBN {barcode}: {pub_date_str} (instead of {product_details.get('pub_date', 'unknown')})")
    else:
        # Use the original pub date from metadata
        pub_date_str = product_details.get('pub_date')
        
    logging.info(f"Product pub date: {pub_date_str}")
    
    # Check if publication date is in the future
    is_future_pub = False
    if pub_date_str:
        try:
            pub_date = datetime.strptime(pub_date_str, '%Y-%m-%d').date()
            is_future_pub = pub_date > datetime.now().date()
            logging.info(f"Pub date {pub_date} is future: {is_future_pub}")
        except ValueError:
            logging.error(f"Invalid pub date format: {pub_date_str}")
    
    # If book is in preorder collection but pub date has passed, check inventory
    if is_in_preorder_collection and not is_future_pub and pub_date_str:
        logging.warning(f"Book {product_details.get('title')} (ISBN: {barcode}) has passed "
                       f"publication date {pub_date_str} but is still in Preorder collection.")
        
        # Only consider it ready for release if it has positive inventory
        if has_positive_inventory:
            return False, "Publication date passed but still in Preorder collection (has positive inventory)"
        else:
            logging.warning(f"Book has non-positive inventory ({inventory}), keeping as preorder")
            return True, "Publication date passed but still in Preorder collection (no inventory)"
    
    # Normal logic
    if is_in_preorder_collection:
        return True, 'Preorder Collection'
        
    if is_future_pub:
        return True, f'Future Pub Date: {pub_date_str}'
    
    return False, None

def process_refunds(order):
    """
    Process refunds for an order
    """
    refunded_quantities = {}
    refunds = order.get('refunds', [])
    for refund in refunds:
        refund_line_items = refund.get('refundLineItems', {}).get('edges', [])
        for refund_item in refund_line_items:
            refund_node = refund_item['node']
            quantity = refund_node['quantity']
            line_item = refund_node.get('lineItem', {})
            variant = line_item.get('variant')
            
            if variant and variant.get('barcode'):
                barcode = variant['barcode']
                if barcode not in refunded_quantities:
                    refunded_quantities[barcode] = 0
                refunded_quantities[barcode] += quantity
                
    return refunded_quantities

def aggregate_sales(orders, pub_date_overrides=None):
    """
    Aggregates sales data using two-phase approach
    Now includes tracking of preorder items and respects publication date overrides
    """
    sales_data = {}
    skipped_line_items = []
    preorder_items = []  # New list to track preorder items
    
    # First collect all unique product IDs
    product_ids = set()
    for order in orders:
        if order.get('cancelledAt'):
            continue
            
        for line_item in order.get('lineItems', {}).get('edges', []):
            variant = line_item['node'].get('variant')
            if variant and variant.get('product', {}).get('id'):
                product_ids.add(variant['product']['id'])
    
    # Fetch product details
    logging.info(f"Fetching details for {len(product_ids)} products")
    product_details = fetch_product_details(list(product_ids))
    
    # Process orders with product details
    for order in orders:
        if order.get('cancelledAt'):
            continue
            
        order_id = order['id']
        refunded_quantities = process_refunds(order)
        
        for line_item in order.get('lineItems', {}).get('edges', []):
            line_item_node = line_item['node']
            quantity = line_item_node['quantity']
            variant = line_item_node.get('variant')
            
            if not variant:
                skipped_line_items.append({
                    'order_id': order_id,
                    'product_name': line_item_node.get('name', 'Unknown'),
                    'quantity': quantity,
                    'reason': 'No variant information'
                })
                continue
            
            barcode = variant.get('barcode')
            if not barcode:
                skipped_line_items.append({
                    'order_id': order_id,
                    'product_name': line_item_node.get('name', 'Unknown'),
                    'barcode': 'N/A',
                    'quantity': quantity,
                    'reason': 'No barcode'
                })
                continue
            
            if not is_valid_isbn(barcode):
                skipped_line_items.append({
                    'order_id': order_id,
                    'product_name': line_item_node.get('name', 'Unknown'),
                    'barcode': barcode,
                    'quantity': quantity,
                    'reason': 'Not an ISBN (does not start with 978 or 979)'
                })
                continue
            
            # Check preorder status using product details
            product = variant.get('product', {})
            product_id = product.get('id')
            details = product_details.get(product_id, {})
            
            # Add barcode to details for override lookup
            details['barcode'] = barcode
            
            # Pass pub_date_overrides to is_preorder_or_future_pub
            is_excluded, reason = is_preorder_or_future_pub(details, pub_date_overrides)
            if is_excluded:
                # If it's a preorder or future pub, track it
                if reason == 'Preorder Collection' or reason.startswith('Future Pub Date'):
                    logging.info(f"Found preorder item - Title: {product.get('title', 'Unknown')}")
                    logging.info(f"Order details - ID: {order.get('id')}, Name: {order.get('name')}")
                    logging.info(f"Line item details - ID: {line_item_node.get('id')}")
                    
                    preorder_items.append({
                        'barcode': barcode,
                        'title': product.get('title', 'Unknown'),
                        'quantity': quantity,
                        'pub_date': details.get('pub_date'),
                        'order_id': order.get('id'),
                        'order_name': order.get('name'),
                        'line_item_id': line_item_node.get('id')
                    })
                    
                    logging.info(f"Added preorder item to tracking list - ISBN: {barcode}, Quantity: {quantity}")
                
                skipped_line_items.append({
                    'order_id': order_id,
                    'product_name': product.get('title', 'Unknown'),
                    'barcode': barcode,
                    'quantity': quantity,
                    'reason': reason
                })
                continue
            
            # Calculate final quantity after refunds
            refunded_qty = refunded_quantities.get(barcode, 0)
            final_qty = quantity - refunded_qty
            
            if final_qty > 0:
                sales_data[barcode] = sales_data.get(barcode, 0) + final_qty
    
    return sales_data, skipped_line_items, preorder_items

def export_skipped_line_items(skipped_line_items, filename):
    """
    Exports skipped line items to a CSV file with additional details.
    """
    output_dir = os.path.join(BASE_DIR, 'output')
    os.makedirs(output_dir, exist_ok=True)
    abs_path = os.path.join(output_dir, filename)
    
    logging.info(f"Exporting skipped items to CSV at path: {abs_path}")
    
    with open(abs_path, 'w', newline='', encoding='utf-8') as f:
        writer = csv.writer(f)
        writer.writerow(['Order ID', 'Product Name', 'Barcode/ISBN', 'Quantity', 'Reason'])
        for item in skipped_line_items:
            writer.writerow([
                item['order_id'],
                item['product_name'],
                item.get('barcode', 'N/A'),  # Add barcode if available
                item['quantity'],
                item['reason']
            ])

def export_to_csv(sales_data, filename):
    """
    Exports the sales data to a CSV file.
    """
    output_dir = os.path.join(BASE_DIR, 'output')
    os.makedirs(output_dir, exist_ok=True)
    abs_path = os.path.join(output_dir, filename)
    
    logging.info(f"Exporting to CSV at path: {abs_path}")
    
    with open(abs_path, 'w', newline='', encoding='utf-8') as f:
        writer = csv.writer(f)
        writer.writerow(['ISBN', 'QTY'])
        for barcode, qty in sales_data.items():
            writer.writerow([barcode, qty])

def send_email(report_filename, skipped_filename, preorder_filename, start_date, end_date, skipped_items, approved_releases=None):
    """
    Sends the report as an email attachment using SendGrid.
    Now includes information about approved preorders that were released
    
    Args:
        report_filename: Path to the main report CSV
        skipped_filename: Path to the excluded items CSV
        preorder_filename: Path to the preorder tracking CSV
        start_date: Start date of the report period (YYYY-MM-DD)
        end_date: End date of the report period (YYYY-MM-DD)
        skipped_items: List of items skipped from the report
        approved_releases: List of approved preorder releases (optional)
    """
    api_key = os.getenv('SENDGRID_API_KEY')
    sender_email = os.getenv('EMAIL_SENDER')
    recipient_emails_raw = os.getenv('EMAIL_RECIPIENTS', '')
    
    # Improved recipient email parsing
    recipient_emails = []
    if recipient_emails_raw:
        # Split by comma, handle potential spaces
        for email in recipient_emails_raw.split(','):
            clean_email = email.strip()
            if clean_email:  # Only add non-empty emails
                recipient_emails.append(clean_email)
    
    if not api_key or not sender_email or not recipient_emails:
        logging.error(f"Error: Missing email configuration. API Key: {'Present' if api_key else 'Missing'}, "
                      f"Sender: {'Present' if sender_email else 'Missing'}, "
                      f"Recipients: {len(recipient_emails) if recipient_emails else 'Missing'}")
        if recipient_emails_raw:
            logging.error(f"Raw recipient string: '{recipient_emails_raw}'")
            logging.error(f"Parsed recipients: {recipient_emails}")
        return

    # Log email configuration
    logging.info(f"Sending email from: {sender_email}")
    logging.info(f"Sending to {len(recipient_emails)} recipients")
    
    output_dir = os.path.join(BASE_DIR, 'output')
    abs_report_path = os.path.join(output_dir, report_filename)
    abs_skipped_path = os.path.join(output_dir, skipped_filename)
    abs_preorder_path = os.path.join(BASE_DIR, 'preorders', preorder_filename)

    # Create summary of skipped items
    skipped_summary = {}
    for item in skipped_items:
        reason = item['reason']
        if reason not in skipped_summary:
            skipped_summary[reason] = 0
        skipped_summary[reason] += item['quantity']

    email_content = f"""NYT Bestseller Weekly Report
Report Period: Sunday {start_date} through Saturday {end_date}

REPORT DEFINITIONS:
- This report includes all completed sales of ISBN products (barcodes starting with '978' or '979')
- Quantities reflect final sales after any refunds or cancellations
- Each line includes the ISBN and the total quantity sold

"""

    # Add section for preorders released to report - NEW
    if approved_releases and len(approved_releases) > 0:
        email_content += "PREORDERS RELEASED TO REPORT:\n"
        for release in approved_releases:
            isbn = release.get('isbn', 'Unknown')
            title = release.get('title', 'Unknown')
            quantity = release.get('quantity', 0)
            pub_date = release.get('pub_date', 'Unknown')
            inventory = release.get('inventory', 0)
            
            email_content += f"- {title} (ISBN: {isbn})\n"
            email_content += f"  Preorder Quantity: {quantity}, Current Inventory: {inventory}, Release Date: {pub_date}\n"
        
        email_content += "\n"
    
    email_content += "ITEMS NOT INCLUDED IN REPORT:\n"
    for reason, quantity in skipped_summary.items():
        email_content += f"- {quantity} items: {reason}\n"

    email_content += "\nAttached files:\n"
    email_content += f"1. {report_filename} - NYT Bestseller sales report\n"
    email_content += f"2. {skipped_filename} - Detailed list of excluded items\n"
    email_content += f"3. {preorder_filename} - Preorder tracking log\n"

    sg = sendgrid.SendGridAPIClient(api_key)
    subject = f"NYT Bestseller Weekly Report ({start_date} to {end_date})"

    message = Mail(
        from_email=sender_email,
        to_emails=recipient_emails,
        subject=subject,
        plain_text_content=email_content
    )

    # Attach main report
    try:
        with open(abs_report_path, 'rb') as f:
            report_data = f.read()
            encoded_file = base64.b64encode(report_data).decode()
            attachment = Attachment(
                FileContent(encoded_file),
                FileName(report_filename),
                FileType('text/csv'),
                Disposition('attachment')
            )
            message.add_attachment(attachment)
    except Exception as e:
        logging.error(f"Error attaching main report: {e}")
        return

    # Attach excluded items report
    try:
        with open(abs_skipped_path, 'rb') as f:
            skipped_data = f.read()
            encoded_file = base64.b64encode(skipped_data).decode()
            attachment = Attachment(
                FileContent(encoded_file),
                FileName(skipped_filename),
                FileType('text/csv'),
                Disposition('attachment')
            )
            message.add_attachment(attachment)
    except Exception as e:
        logging.error(f"Error attaching excluded items report: {e}")
        return

    # Attach preorder tracking report
    try:
         # Use the path in the preorders directory
        abs_preorder_path = os.path.join(BASE_DIR, 'preorders', 'NYT_preorder_tracking.csv')
    
        with open(abs_preorder_path, 'rb') as f:
            preorder_data = f.read()
            encoded_file = base64.b64encode(preorder_data).decode()
            attachment = Attachment(
                FileContent(encoded_file),
                FileName(preorder_filename),
                FileType('text/csv'),
                Disposition('attachment')
            )
            message.add_attachment(attachment)
    except Exception as e:
        logging.error(f"Error attaching preorder tracking report: {e}")
        return

    try:
        response = sg.send(message)
        logging.info(f"Email sent! Status: {response.status_code}")
    except Exception as e:
        logging.error(f"Failed to send email: {e}")

def get_last_week_date_range():
    """
    Returns the date range for last week (Sunday through Saturday)
    For a report run on Monday Feb 3rd, 2025, this should return:
    Sunday Jan 26th through Saturday Feb 1st
    """
    today = datetime.now()
    
    # First, find the most recent Saturday (Feb 1st in our example)
    days_after_saturday = today.weekday() + 2  # Adding 2 because Sunday is 6 and we want to include the previous Saturday
    last_saturday = today - timedelta(days=days_after_saturday)
    
    # Then get the Sunday before that Saturday (Jan 26th in our example)
    last_sunday = last_saturday - timedelta(days=6)
    
    # Set times to ensure full day coverage
    last_sunday = last_sunday.replace(hour=0, minute=0, second=0, microsecond=0)
    last_saturday = last_saturday.replace(hour=23, minute=59, second=59, microsecond=999999)
    
    return last_sunday.strftime('%Y-%m-%d'), last_saturday.strftime('%Y-%m-%d')

def validate_sales_data(sales_data, skipped_items):
    """
    Performs basic validation checks on sales data
    Returns a list of warnings if any issues are found
    """
    warnings = []
    
    # Basic volume checks
    total_quantity = sum(sales_data.values())
    if total_quantity == 0:
        warnings.append("WARNING: No sales recorded for this period")
    
    # ISBN format check
    invalid_isbns = [isbn for isbn in sales_data.keys() 
                    if not (str(isbn).startswith('978') or str(isbn).startswith('979'))]
    if invalid_isbns:
        warnings.append(f"WARNING: Found {len(invalid_isbns)} invalid ISBNs in sales data")
    
    # Unusual quantities check (more than 1000 of any single ISBN)
    large_quantities = [(isbn, qty) for isbn, qty in sales_data.items() if qty > 1000]
    if large_quantities:
        warnings.append(f"WARNING: Unusually large quantities found for {len(large_quantities)} ISBNs")
        for isbn, qty in large_quantities:
            warnings.append(f"         ISBN: {isbn}, Quantity: {qty}")
    
    # Check for negative quantities
    negative_quantities = [(isbn, qty) for isbn, qty in sales_data.items() if qty < 0]
    if negative_quantities:
        warnings.append(f"WARNING: Found {len(negative_quantities)} ISBNs with negative quantities")
    
    # Basic skipped items analysis
    if len(skipped_items) > 100:  # Arbitrary threshold
        warnings.append(f"WARNING: Large number of skipped items: {len(skipped_items)}")
    
    return warnings

def find_latest_approved_releases():
    """
    Find the most recent approved releases file
    Returns a tuple of (file_path, is_processed)
    """
    output_dir = os.path.join(BASE_DIR, 'output')
    if not os.path.exists(output_dir):
        logging.warning(f"Output directory does not exist: {output_dir}")
        return None, False
    
    # Find approved_releases files
    approval_files = [f for f in os.listdir(output_dir) if f.startswith('approved_releases_') and f.endswith('.json')]
    
    if not approval_files:
        logging.info("No approved releases files found")
        return None, False
    
    # Sort by filename (which contains date) to get the most recent
    approval_files.sort(reverse=True)
    latest_file = os.path.join(output_dir, approval_files[0])
    
    # Check if file has already been processed
    processed_marker = latest_file + '.processed'
    if os.path.exists(processed_marker):
        logging.info(f"Latest approval file has already been processed: {latest_file}")
        return latest_file, True
    
    return latest_file, False

def main():
    print(f"Script running from directory: {os.getcwd()}")
    print(f"BASE_DIR set to: {BASE_DIR}")
    print(f"Python version: {sys.version}")

    load_environment()

    # Automatically determine last week's date range
    start_date, end_date = get_last_week_date_range()
    print(f"Generating report for: {start_date} to {end_date}")

    global SHOP_URL, GRAPHQL_URL, HEADERS
    SHOP_URL = os.getenv('SHOP_URL')
    ACCESS_TOKEN = os.getenv('SHOPIFY_ACCESS_TOKEN')

    if not SHOP_URL or not ACCESS_TOKEN:
        logging.error("Error: Missing SHOP_URL or SHOPIFY_ACCESS_TOKEN.")
        return

    GRAPHQL_URL = f"https://{SHOP_URL}/admin/api/2025-01/graphql.json"
    HEADERS = {"Content-Type": "application/json", "X-Shopify-Access-Token": ACCESS_TOKEN}

    # Load publication date overrides - NEW
    pub_date_overrides = load_pub_date_overrides()
    
    orders = fetch_orders(start_date, end_date)
    if not orders:
        logging.error("No orders found.")
        return

    # Pass the overrides to aggregate_sales
    sales_data, skipped_items, preorder_items = aggregate_sales(orders, pub_date_overrides)
    if not sales_data:
        logging.error("No sales data.")
        return

     # Add approved releases to sales data
    sales_data = process_approved_releases(sales_data, BASE_DIR)

    # Get the approved releases information for the email
    approved_releases = []
    latest_file, already_processed = find_latest_approved_releases()
    
    if latest_file:
        try:
            with open(latest_file, 'r', encoding='utf-8') as f:
                approved_data = json.load(f)
            
            approved_releases = approved_data.get('approved_releases', [])
            logging.info(f"Found {len(approved_releases)} approved releases for email notification")
        except Exception as e:
            logging.error(f"Error loading approved releases data: {e}")

    # Track preorder sales
    track_preorder_sales(preorder_items)
    
    # Process and add released preorders to sales data - pass overrides
    # sales_data = process_released_preorders(sales_data, pub_date_overrides)

    logging.info(f"Tracking {len(preorder_items)} new preorder items")
    logging.info("No items released this week")  # Changed this line since we're not tracking releases here

    # Initialize released_items as empty dict before using it
    released_items = {}
    
    # Add released items to sales_data
    for isbn, quantity in released_items.items():
        sales_data[isbn] = sales_data.get(isbn, 0) + quantity

    # Run validations
    warnings = validate_sales_data(sales_data, skipped_items)

    # Create email content
    email_content = f"""Weekly Shopify Sales Report
Report Period: {start_date} to {end_date}

REPORT DEFINITIONS:
- This report includes all completed sales of ISBN products (barcodes starting with '978')
- Quantities reflect final sales after any refunds or cancellations
- Each line includes the ISBN and the total quantity sold

"""

    # Add warnings if any exist
    if warnings:
        email_content += "\nVALIDATION WARNINGS:\n"
        for warning in warnings:
            email_content += f"{warning}\n"
            logging.warning(warning)  # Also log the warnings

    # Add preorder tracking details to email
    email_content += "\nPREORDER TRACKING:\n"
    if preorder_items:
        email_content += f"Total Preorder Items Tracked: {len(preorder_items)}\n"
        preorder_summary = {}
        for item in preorder_items:
            title = item['title']
            if title not in preorder_summary:
                preorder_summary[title] = 0
            preorder_summary[title] += item['quantity']
        
        for title, qty in preorder_summary.items():
            email_content += f"- {title}: {qty} preorder copies\n"
    else:
        email_content += "No preorder items tracked this week.\n"

    # If there are any released items
    if released_items:
        email_content += "\nRELEASED PREORDER ITEMS:\n"
        for isbn, qty in released_items.items():
            email_content += f"- ISBN {isbn}: {qty} copies now included in sales report\n"

    report_filename = f"NYT_weekly_sales_report_{datetime.now().strftime('%Y-%m-%d')}.csv"
    skipped_filename = f"NYT_excluded_items_{datetime.now().strftime('%Y-%m-%d')}.csv"
    preorder_filename = f"NYT_preorder_tracking.csv"

    export_to_csv(sales_data, report_filename)
    export_skipped_line_items(skipped_items, skipped_filename)

    # Set up paths for verification
    output_dir = os.path.join(BASE_DIR, 'output')
    report_path = os.path.join(output_dir, report_filename)
    skipped_path = os.path.join(output_dir, skipped_filename)
    preorder_path = os.path.join(BASE_DIR, 'preorders', preorder_filename)

    logging.info("=== File Verification ===")
    files_to_check = {
        'Weekly Sales Report': report_path,
        'Excluded Items': skipped_path,
        'Preorder Tracking': preorder_path
    }

    for file_type, path in files_to_check.items():
        if os.path.exists(path):
            logging.info(f"Verified {file_type} exists at: {path}")
        else:
            logging.error(f"Missing {file_type} at: {path}")

    # Additional environment verification logging
    logging.info("=== Environment Verification ===")
    logging.info(f"Python Version: {sys.version}")
    logging.info(f"Current Directory: {os.getcwd()}")
    logging.info(f"BASE_DIR: {BASE_DIR}")
    logging.info(f"Output Directory: {output_dir}")
    logging.info(f"Preorders Directory: {os.path.join(BASE_DIR, 'preorders')}")

    # Send email with all reports
    send_email(
        report_filename,
        skipped_filename,
        preorder_filename,
        start_date,
        end_date,
        skipped_items,
        approved_releases
    )

if __name__ == "__main__":
    main()<|MERGE_RESOLUTION|>--- conflicted
+++ resolved
@@ -545,10 +545,6 @@
                         # Log warning but continue processing the row
                         logging.warning(f"Skipping date comparison for ISBN {row.get('ISBN', 'Unknown')}: Invalid pub date format: {row['Pub Date']}")
                 
-<<<<<<< HEAD
-=======
-                isbn = str(row.get('ISBN')).strip()
->>>>>>> 901c7ab8
                 try:
                     quantity = int(row.get('Quantity', 0))
                 except ValueError:
